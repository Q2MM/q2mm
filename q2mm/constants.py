--- conflicted
+++ resolved
@@ -30,11 +30,7 @@
             # 'class': 'logging.FileHandler', 'filename': 'root.log',
             # 'formatter': 'bare', 'level': 1} #20}
             'class': 'logging.FileHandler', 'filename': 'root.log',
-<<<<<<< HEAD
-            'formatter': 'basic', 'level': logging.INFO}
-=======
             'formatter': 'basic', 'level': 20}
->>>>>>> 96c40a39
         },
     'loggers': {'__main__': {'level': 5, 'propagate': True},
                 'calculate': {'level': 20, 'propagate': True},
