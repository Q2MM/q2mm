--- conflicted
+++ resolved
@@ -324,15 +324,10 @@
                         ff.method += ' MC'
                         opt.pretty_ff_results(ff)
                 else:
-<<<<<<< HEAD
-                    logger.log(20, '  -- Contraction failed.')
-
-=======
                     logger.log(
                         20, '  -- Contraction failed. Keeping parmaeters '
                         'anyway.')
                     self.new_ffs[-1] = con_ff
->>>>>>> dec6d7ed
             self.new_ffs = sorted(self.new_ffs, key=lambda x: x.score)
             # Keep track of the number of cycles without change. If there's
             # improvement, reset the counter.
