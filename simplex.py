--- conflicted
+++ resolved
@@ -152,21 +152,11 @@
                     2 * inv_val - self.new_ffs[-1].params[i].value)
             # Calculate score for inverted parameters.
             self.ff.export_ff(self.ff.path, params=inv_ff.params)
-            # datatypes.export_ff(
-            #     self.ff.path, inv_ff.params, lines=self.ff.lines)
             conn = calculate.main(self.ff_args)
             inv_ff.score = compare.compare_data(self.ref_conn, conn)
             opt.pretty_ff_results(inv_ff)
-<<<<<<< HEAD
-=======
-            
-            # HERE
-            
->>>>>>> 97a084e2
             # Calculate score for reflected parameters.
             self.ff.export_ff(self.ff.path, params=ref_ff.params)
-            # datatypes.export_ff(
-            #     self.ff.path, ref_ff.params, lines=self.ff.lines)
             conn = calculate.main(self.ff_args)
             ref_ff.score = compare.compare_data(self.ref_conn, conn)
             opt.pretty_ff_results(ref_ff)
@@ -180,8 +170,6 @@
                         3 * inv_ff.params[i].value -
                         2 * self.new_ffs[-1].params[i].value)
                 self.ff.export_ff(self.ff.path, exp_ff.params)
-                # datatypes.export_ff(
-                #     self.ff.path, exp_ff.params, lines=self.ff.lines)
                 conn = calculate.main(self.ff_args)
                 exp_ff.score = compare.compare_data(self.ref_conn, conn)
                 opt.pretty_ff_results(exp_ff)
@@ -213,8 +201,6 @@
                              self.new_ffs[-1].params[i].value) / 2)
                     con_ff.params[i].value = con_val
                 self.ff.export_ff(self.ff.path, params=con_ff.params)
-                # datatypes.export_ff(
-                #     self.ff.path, con_ff.params, lines=self.ff.lines)
                 conn = calculate.main(self.ff_args)
                 con_ff.score = compare.compare_data(self.ref_conn, conn)
                 opt.pretty_ff_results(con_ff)
@@ -229,8 +215,6 @@
                                 (ff.params[i].value +
                                  self.new_ffs[0].params[i].value) / 2)
                         self.ff.export_ff(self.ff.path, params=ff.params)
-                        # datatypes.export_ff(
-                        #     self.ff.path, ff.params, lines=self.ff.lines)
                         conn = calculate.main(self.ff_args)
                         ff.score = compare.compare_data(self.ref_conn, conn)
                         ff.method += ' MC'
