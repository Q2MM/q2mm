{
    // Use IntelliSense to learn about possible attributes.
    // Hover to view descriptions of existing attributes.
    // For more information, visit: https://go.microsoft.com/fwlink/?linkid=830387
    "version": "0.2.0",
    "configurations": [
        {
<<<<<<< HEAD
            "name": "Python Debugger: Attach using Process Id",
            "type": "debugpy",
            "request": "attach",
            "processId": "${command:pickProcess}"
        },
        {
            "name": "Python: Current File",
            "type": "debugpy",
=======
            "name": "Python: Attach using Process Id",
            "type": "python",
            "request": "attach",
            "processId": "${command:pickProcess}",
            "justMyCode": true
        },
        {
            "name": "Loop Q2MM",
            "type": "python",
            "request":"launch",
            "subProcess": true,
            "program": "q2mm/loop.py",
            "console": "integratedTerminal",
            "args": ["q2mm_example/amber/Ethane/GS.loop.in"]
        },
        {
            "name": "Python: Seminario",
            "type": "python",
            "request": "launch",
            "program": "q2mm/seminario.py",
            "console": "integratedTerminal",
            "justMyCode": true,
            "args": [
                "--ff-out",
                "q2mm_example/amber/Ethane/GS.CT.seminario.frcmod",
                "--ff-in",
                "q2mm_example/amber/Ethane/GS.CT.frcmod",
                "--mol",
                "q2mm_example/amber/Ethane/GS.CT.mol2",
                "--log",
                "q2mm_example/amber/Ethane/GS.log",
                "--prep",
                ">",
                "q2mm_example/amber/Ethane/GS.CT.txt"
            ],
            // "args": [
            //     "--ff-out",
            //     "q2mm_example/amber/hp-thiohemiacet/seminario.frcmod",
            //     "--ff-in",
            //     "q2mm_example/amber/hp-thiohemiacet/theo-tsnadhm06.frcmod",
            //     "--mol",
            //     "q2mm_example/amber/hp-thiohemiacet/theo-tsnadhm06.mol2",
            //     "--log",
            //     "q2mm_example/amber/hp-thiohemiacet/theo-tsnadhm06.log",
            //     "--prep",
            //     "--invert",
            //     ">",
            //     "q2mm_example/amber/hp-thiohemiacet/testing.txt"
            // ]
            // "args": [
            //     "--ff-out",
            //     "q2mm_example/meets.seminario.fld",
            //     "--ff-in",
            //     "q2mm_example/mm3.fld",
            //     "--mol",
            //     "q2mm_example/meets1.mol2",
            //     "q2mm_example/meets2.mol2",
            //     "--log",
            //     "q2mm_example/meets1.log",
            //     "q2mm_example/meets2.log",
            //     "--prep",
            //     "--invert",
            //     ">",
            //     "q2mm_example/meets.seminario.txt"
            // ]
        },
        {
            "name": "eth mm3 seminario",
            "type": "python",
            "request": "launch",
            "program": "q2mm/seminario.py",
            "console": "integratedTerminal",
            "justMyCode": true,
            "args": [
                "--ff-out",
                "q2mm_example/multi-mae/eth.umw.kjmola.fld",
                "--ff-in",
                "q2mm_example/multi-mae/eth.fld",
                "--mol",
                "q2mm_example/multi-mae/eth-opt.mol2",
                "--log",
                "q2mm_example/multi-mae/eth.log",
                "--prep",
                ">",
                "q2mm_example/multi-mae/eth.umw.kjmola.out.txt"
            ]
        },
        {
            "name": "rh mm3 seminario",
            "type": "debugpy",
            "request": "launch",
            "program": "q2mm/seminario.py",
            "console": "integratedTerminal",
            "justMyCode": true,
            "args": [
                "--ff-out",
                "rh-seminario/rh_hyd_enamide_seminario.fld",
                "--ff-in",
                "rh-seminario/rh_hyd_enamide_start.fld",
                "--mmo",
                "rh-seminario/rh_enamide_training_set/rh_enamide_training_set.mmo",
                "--jag-in",
                "rh-seminario/rh_enamide_training_set/jaguar_spe_freq_in_out/*.in",
                "--prep",
                "--invert"
            ]
        },
        {
            "name": "Laura Debug",
            "type": "debugpy",
            "request": "launch",
            "program": "q2mm/seminario.py",
            "console": "integratedTerminal",
            "justMyCode": true,
            "args": [
                "--ff-out",
                "Laura_seminario_error_case/attempt_2/seminario.original.fld",
                "--ff-in",
                "Laura_seminario_error_case/attempt_2/mm3.fld",
                "--mmo",
                "Laura_seminario_error_case/attempt_2/*.q2mm.original.mmo",
                "--log",
                "Laura_seminario_error_case/attempt_2/*.log",
                "--prep",
                "--invert"
            ]
        },
        {
            "name": "rh compare",
            "type": "python",
>>>>>>> 9324205d
            "request": "launch",
            "program": "q2mm/just_compare.py",
            "console": "integratedTerminal",
            "justMyCode": true,
<<<<<<< HEAD
            "args": [
                "--ff-out",
                "test.seminario.frcmod",
                "--ff-in",
                "test.frcmod",
                "--mol",
                "test.mol2",
                "--fchk",
                "test.fchk"
            ]
        },
        {
            "name": "Eig Loop",
            "type": "debugpy",
            "request": "launch",
            "program": "/home/mfarrugi/repos/q2mm/q2mm/loop.py",
            "console": "integratedTerminal",
            "justMyCode": true,
            "args": [
                "/home/mfarrugi/repos/q2mm/rh-hybrid/test_sem_hybrid_eig/loop-eig.in"
            ]
=======
            // "args": [
            //     "--calc",
            //     "rh-seminario/mm3_results/q_seminario/*.log",
            //     "--ref",
            //     "rh-seminario/rh_enamide_training_set/jaguar_spe_freq_in_out/*.01.in",
            //     "--mmo",
            //     "rh-seminario/rh_enamide_training_set/rh_enamide_training_set.mmo",
            //     "-o",
            //     "rh-seminario/mm3_results/q_seminario_mjeigz_score.txt",
            //     "--invert"
            // ]
            // "args": [
            //     "--calc",
            //     "rh-seminario/mm3_results/donoghue_fld/*.log",
            //     "--ref",
            //     "rh-seminario/rh_enamide_training_set/jaguar_spe_freq_in_out/*.01.in",
            //     "--mmo",
            //     "rh-seminario/rh_enamide_training_set/rh_enamide_training_set.mmo",
            //     "-o",
            //     "rh-seminario/mm3_results/donoghue_mjeigz_score.txt",
            //     "--invert"
            // ]
            "args": [
                "--calc",
                "rh-seminario/mm3_results/tweaked_qs/*.log",
                "--ref",
                "rh-seminario/rh_enamide_training_set/jaguar_spe_freq_in_out/*.01.in",
                "--mmo",
                "rh-seminario/rh_enamide_training_set/rh_enamide_training_set.mmo",
                "-o",
                "rh-seminario/mm3_results/tweaked_qs_mjeigz_score.txt",
                "--invert"
            ]
            // "args": [
            //     "--calc",
            //     "rh-seminario/mm3_results/old_initials_fld/*.log",
            //     "--ref",
            //     "rh-seminario/rh_enamide_training_set/jaguar_spe_freq_in_out/*.01.in",
            //     "--mmo",
            //     "rh-seminario/rh_enamide_training_set/rh_enamide_training_set.mmo",
            //     "-o",
            //     "rh-seminario/mm3_results/old_initials_mjeigz_score.txt",
            //     "--invert"
            // ]
>>>>>>> 9324205d
        }
    ]
}<|MERGE_RESOLUTION|>--- conflicted
+++ resolved
@@ -5,16 +5,12 @@
     "version": "0.2.0",
     "configurations": [
         {
-<<<<<<< HEAD
             "name": "Python Debugger: Attach using Process Id",
             "type": "debugpy",
             "request": "attach",
             "processId": "${command:pickProcess}"
         },
         {
-            "name": "Python: Current File",
-            "type": "debugpy",
-=======
             "name": "Python: Attach using Process Id",
             "type": "python",
             "request": "attach",
@@ -144,13 +140,11 @@
         },
         {
             "name": "rh compare",
-            "type": "python",
->>>>>>> 9324205d
+            "type": "debugpy",
             "request": "launch",
             "program": "q2mm/just_compare.py",
             "console": "integratedTerminal",
             "justMyCode": true,
-<<<<<<< HEAD
             "args": [
                 "--ff-out",
                 "test.seminario.frcmod",
@@ -172,52 +166,6 @@
             "args": [
                 "/home/mfarrugi/repos/q2mm/rh-hybrid/test_sem_hybrid_eig/loop-eig.in"
             ]
-=======
-            // "args": [
-            //     "--calc",
-            //     "rh-seminario/mm3_results/q_seminario/*.log",
-            //     "--ref",
-            //     "rh-seminario/rh_enamide_training_set/jaguar_spe_freq_in_out/*.01.in",
-            //     "--mmo",
-            //     "rh-seminario/rh_enamide_training_set/rh_enamide_training_set.mmo",
-            //     "-o",
-            //     "rh-seminario/mm3_results/q_seminario_mjeigz_score.txt",
-            //     "--invert"
-            // ]
-            // "args": [
-            //     "--calc",
-            //     "rh-seminario/mm3_results/donoghue_fld/*.log",
-            //     "--ref",
-            //     "rh-seminario/rh_enamide_training_set/jaguar_spe_freq_in_out/*.01.in",
-            //     "--mmo",
-            //     "rh-seminario/rh_enamide_training_set/rh_enamide_training_set.mmo",
-            //     "-o",
-            //     "rh-seminario/mm3_results/donoghue_mjeigz_score.txt",
-            //     "--invert"
-            // ]
-            "args": [
-                "--calc",
-                "rh-seminario/mm3_results/tweaked_qs/*.log",
-                "--ref",
-                "rh-seminario/rh_enamide_training_set/jaguar_spe_freq_in_out/*.01.in",
-                "--mmo",
-                "rh-seminario/rh_enamide_training_set/rh_enamide_training_set.mmo",
-                "-o",
-                "rh-seminario/mm3_results/tweaked_qs_mjeigz_score.txt",
-                "--invert"
-            ]
-            // "args": [
-            //     "--calc",
-            //     "rh-seminario/mm3_results/old_initials_fld/*.log",
-            //     "--ref",
-            //     "rh-seminario/rh_enamide_training_set/jaguar_spe_freq_in_out/*.01.in",
-            //     "--mmo",
-            //     "rh-seminario/rh_enamide_training_set/rh_enamide_training_set.mmo",
-            //     "-o",
-            //     "rh-seminario/mm3_results/old_initials_mjeigz_score.txt",
-            //     "--invert"
-            // ]
->>>>>>> 9324205d
         }
     ]
 }