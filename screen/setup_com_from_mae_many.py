#!/usr/bin/env python
# -*- coding: utf-8 -*-
"""
See __doc__ for setup_com_from_mae.

Job Types
---------
cs -   Conformational search
       Appends "_cs".
mini - Minimization
       Appends  "_mini".
re   - Redundant conformer elimination
       Appends "_re".
"""
import argparse
import os
import sys
<<<<<<< HEAD
from itertools import zip_longest
=======
>>>>>>> b02e200c

import schrodinger.application.macromodel.utils as mmodutils
from schrodinger import structure as sch_struct

from setup_com_from_mae import grouper, MyComUtil

def return_parser():
    parser = argparse.ArgumentParser(
        description=__doc__,
        formatter_class=argparse.RawDescriptionHelpFormatter)
    parser.add_argument(
        'input', type=str, nargs='+',
        help="Name of the *.mae file(s) that you'd like to generate *.com "
        "conformational search files for. Must contain the properties "
        "described in the __doc__/description for proper functioning. The "
        "resulting *.com and *.mae filenames are appended with the string "
        "given to --suffix. If you don't use --suffix, then the filenames "
        "are appended with a string related to --jobtype.")
    parser.add_argument(
        '-j', '--jobtype', type=str, default='cs',
        choices=['cs', 'mini', 're'],
        help='Job type. Choices include "cs", "mini" and "re". Default '
        'is "cs" If --suffix is not given, appends this choice to the *.com '
        'filename preceded by "_".')
    parser.add_argument(
        '-s', '--suffix', type=str, nargs='?', metavar='string',
        default=int(''.join([str(ord(x)) for x in 'hitony'])),
        help='Adds "string" to the end of the created *.com files. If you use '
        'this option without an argument, it doesn\'t add anything to the end '
        'of the *.com files.')
    parser.add_argument(
        '-n', '--nsteps', type=int, default=15000,
        help='Number of conformational search steps to take. Default is '
        '3**N where N is the number of rotating bonds. If this exceeds '
        '10,000, then 10,000 steps are taken as default.')
    return parser

def main(opts):
    """
    Main for setup_com_from_mae_many. See module __doc__.
    """
    for file_input in opts.input:
        com_setup = MyComUtil()
        name, ext = os.path.splitext(file_input)
        if isinstance(opts.suffix, str):
            name += opts.suffix
        elif not opts.suffix:
            pass
        else:
            name += '_{}'.format(opts.jobtype)
        if opts.jobtype == 'cs':
            com_setup.my_mcmm(
                mae_file=file_input,
                com_file=name + '.com',
                out_file=name + '.mae',
                nsteps=opts.nsteps
                )
        elif opts.jobtype == 'mini':
            com_setup.my_mini(
                mae_file=file_input,
                com_file=name + '.com',
                out_file=name + '.mae'
                )
        elif opts.jobtype == 're':
            com_setup.my_conf_elim(
                mae_file=file_input,
                com_file=name + '.com',
                out_file=name + '.mae'
                )

if __name__ == '__main__':
    parser = return_parser()
    opts = parser.parse_args(sys.argv[1:])
    main(opts)<|MERGE_RESOLUTION|>--- conflicted
+++ resolved
@@ -15,10 +15,6 @@
 import argparse
 import os
 import sys
-<<<<<<< HEAD
-from itertools import zip_longest
-=======
->>>>>>> b02e200c
 
 import schrodinger.application.macromodel.utils as mmodutils
 from schrodinger import structure as sch_struct
